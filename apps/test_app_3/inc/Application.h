--- conflicted
+++ resolved
@@ -224,11 +224,7 @@
 
   bool isEmissiveMaterial(const int indexMaterial) const;
 
-<<<<<<< HEAD
-  bool renderRef();
-=======
   bool renderRef(bool take_screenshot);
->>>>>>> 9d15f8af
 
 private:
   GLFWwindow* m_window;
