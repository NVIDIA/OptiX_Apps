/* 
 * Copyright (c) 2013-2023, NVIDIA CORPORATION. All rights reserved.
 *
 * Redistribution and use in source and binary forms, with or without
 * modification, are permitted provided that the following conditions
 * are met:
 *  * Redistributions of source code must retain the above copyright
 *    notice, this list of conditions and the following disclaimer.
 *  * Redistributions in binary form must reproduce the above copyright
 *    notice, this list of conditions and the following disclaimer in the
 *    documentation and/or other materials provided with the distribution.
 *  * Neither the name of NVIDIA CORPORATION nor the names of its
 *    contributors may be used to endorse or promote products derived
 *    from this software without specific prior written permission.
 *
 * THIS SOFTWARE IS PROVIDED BY THE COPYRIGHT HOLDERS ``AS IS'' AND ANY
 * EXPRESS OR IMPLIED WARRANTIES, INCLUDING, BUT NOT LIMITED TO, THE
 * IMPLIED WARRANTIES OF MERCHANTABILITY AND FITNESS FOR A PARTICULAR
 * PURPOSE ARE DISCLAIMED.  IN NO EVENT SHALL THE COPYRIGHT OWNER OR
 * CONTRIBUTORS BE LIABLE FOR ANY DIRECT, INDIRECT, INCIDENTAL, SPECIAL,
 * EXEMPLARY, OR CONSEQUENTIAL DAMAGES (INCLUDING, BUT NOT LIMITED TO,
 * PROCUREMENT OF SUBSTITUTE GOODS OR SERVICES; LOSS OF USE, DATA, OR
 * PROFITS; OR BUSINESS INTERRUPTION) HOWEVER CAUSED AND ON ANY THEORY
 * OF LIABILITY, WHETHER IN CONTRACT, STRICT LIABILITY, OR TORT
 * (INCLUDING NEGLIGENCE OR OTHERWISE) ARISING IN ANY WAY OUT OF THE USE
 * OF THIS SOFTWARE, EVEN IF ADVISED OF THE POSSIBILITY OF SUCH DAMAGE.
 */

#include "config.h"

#include <optix.h>

#include "system_data.h"
#include "per_ray_data.h"
#include "shader_common.h"
#include "half_common.h"
#include "random_number_generators.h"


extern "C" __constant__ SystemData sysData;

__forceinline__ __device__ int2 pixel_from_world_coord(const float2 screen, const LensRay ray, float3 world_coord)
{
  const CameraDefinition camera = sysData.cameraDefinitions[0];

  float A[9] = {
    camera.U.x, camera.U.y, camera.U.z,
    camera.V.x, camera.V.y, camera.V.z,
    camera.W.x, camera.W.y, camera.W.z,
  };
  float3 x = world_coord - camera.P;

  //    0  1  2
  // 0  0  3  6
  // 1  1  4  7 
  // 2  2  5  8

  float dt = A[0] * (A[4] * A[8] - A[5] * A[7]) -
             A[3] * (A[1] * A[8] - A[7] * A[2]) +
             A[6] * (A[1] * A[5] - A[4] * A[2]);
  float invdet = 1.f / dt;

  float minv[9];
  minv[0] = (A[4] * A[8] - A[5] * A[7]) * invdet;
  minv[3] = (A[6] * A[5] - A[3] * A[8]) * invdet;
  minv[6] = (A[3] * A[7] - A[6] * A[4]) * invdet;
  minv[1] = (A[7] * A[2] - A[1] * A[8]) * invdet;
  minv[4] = (A[0] * A[8] - A[6] * A[2]) * invdet;
  minv[7] = (A[1] * A[6] - A[0] * A[7]) * invdet;
  minv[2] = (A[1] * A[5] - A[2] * A[4]) * invdet;
  minv[5] = (A[2] * A[3] - A[0] * A[5]) * invdet;
  minv[8] = (A[0] * A[4] - A[1] * A[3]) * invdet;

  float nx = x.x * minv[0] + x.y * minv[3] + x.z * minv[6];
  float ny = x.x * minv[1] + x.y * minv[4] + x.z * minv[7];
  float nz = x.x * minv[2] + x.y * minv[5] + x.z * minv[8];
  float2 ndc;
  ndc.x = nx / nz;
  ndc.y = ny / nz;

  float2 fragment = (ndc + 1.0f) * 0.5f * screen;
  int2 pixel_index;
  pixel_index.x = (int)fragment.x;
  pixel_index.y = (int)fragment.y;

  return pixel_index;
}


__forceinline__ __device__ float3 safe_div(const float3& a, const float3& b)
{
  const float x = (b.x != 0.0f) ? a.x / b.x : 0.0f;
  const float y = (b.y != 0.0f) ? a.y / b.y : 0.0f;
  const float z = (b.z != 0.0f) ? a.z / b.z : 0.0f;

  return make_float3(x, y, z);
}

__forceinline__ __device__ float sampleDensity(const float3& albedo,
                                               const float3& throughput,
                                               const float3& sigma_t,
                                               const float   u,
                                               float3&       pdf)
{
  const float3 weights = throughput * albedo;

  const float sum = weights.x + weights.y + weights.z;
  
  pdf = (0.0f < sum) ? weights / sum : make_float3(1.0f / 3.0f);

  if (u < pdf.x)
  {
    return sigma_t.x;
  }
  if (u < pdf.x + pdf.y)
  {
    return sigma_t.y;
  }
  return sigma_t.z;
}

// Determine Henyey-Greenstein phase function cos(theta) of scattering direction
__forceinline__ __device__ float sampleHenyeyGreensteinCos(const float xi, const float g)
{
  // PBRT v3: Chapter 15.2.3
  if (fabsf(g) < 1e-3f) // Isotropic.
  {
    return 1.0f - 2.0f * xi;
  }

  const float s = (1.0f - g * g) / (1.0f - g + 2.0f * g * xi);
  return (1.0f + g * g - s * s) / (2.0f * g);
}

// Determine scatter reflection direction with Henyey-Greenstein phase function.
__forceinline__ __device__ void sampleVolumeScattering(const float2 xi, const float g, float3& dir)
{
  const float cost = sampleHenyeyGreensteinCos(xi.x, g);
  
  float sint = 1.0f - cost * cost;
  sint = (0.0f < sint) ? sqrtf(sint) : 0.0f;
 
  const float phi = 2.0f * M_PIf * xi.y;

  // This vector is oriented in its own local coordinate system:
  const float3 d = make_float3(cosf(phi) * sint, sinf(phi) * sint, cost); 

  // Align the vector with the incoming direction.
  const TBN tbn(dir); // Just some ortho-normal basis along dir as z-axis.
  
  dir = tbn.transformToWorld(d);
}


__forceinline__ __device__ float3 integrator(PerRayData& prd, int index)
{
  // The integrator starts with black radiance and full path throughput.
  prd.radiance   = make_float3(0.0f);
  prd.pdf        = 0.0f;
  prd.throughput = make_float3(1.0f);
  prd.flags      = 0;
  prd.sigma_t    = make_float3(0.0f); // Extinction coefficient: sigma_a + sigma_s.
  prd.walk       = 0;                 // Number of random walk steps taken through volume scattering. 
  prd.eventType  = mi::neuraylib::BSDF_EVENT_ABSORB; // Initialize for exit. (Otherwise miss programs do not work.)
  // Nested material handling. 
  prd.idxStack   = 0;
  // Small stack of four entries of which the first is vacuum.
  prd.stack[0].ior     = make_float3(1.0f); // No effective IOR.
  prd.stack[0].sigma_a = make_float3(0.0f); // No volume absorption.
  prd.stack[0].sigma_s = make_float3(0.0f); // No volume scattering.
  prd.stack[0].bias    = 0.0f;              // Isotropic volume scattering.

  // Put payload pointer into two unsigned integers. Actually const, but that's not what optixTrace() expects.
  uint2 payload = splitPointer(&prd);

  // Russian Roulette path termination after a specified number of bounces needs the current depth.
  int depth = 0; // Path segment index. Primary ray is depth == 0. 

  while (depth < sysData.pathLengths.y)
  // while(true)
  // while(depth < 1)
  {
    // Self-intersection avoidance:
    // Offset the ray t_min value by sysData.sceneEpsilon when a geometric primitive was hit by the previous ray.
    // Primary rays and volume scattering miss events will not offset the ray t_min.
    const float epsilon = (prd.flags & FLAG_HIT) ? sysData.sceneEpsilon : 0.0f;

    prd.wo       = -prd.wi;        // Direction to observer.
    prd.distance = RT_DEFAULT_MAX; // Shoot the next ray with maximum length.
    prd.flags    = 0;

    // Special cases for volume scattering!
    if (0 < prd.idxStack) // Inside a volume?
    {
      // Note that this only supports homogeneous volumes so far! 
      // No change in sigma_s along the random walk here.
      const float3 sigma_s = prd.stack[prd.idxStack].sigma_s;

      if (isNotNull(sigma_s)) // We're inside a volume and it has volume scattering?
      {
        // Indicate that we're inside a random walk. This changes the behavior of the miss programs.
        prd.flags |= FLAG_VOLUME_SCATTERING;

        // Random walk through scattering volume, sampling the distance.
        // Note that the entry and exit of the volume is done according to the BSDF sampling.
        // Means glass with volume scattering will still do the proper refractions.
        // When the number of random walk steps has been exceeded, the next ray is shot with distance RT_DEFAULT_MAX
        // to hit something. If that results in a transmission the scattering volume is left.
        // If not, this continues until the maximum path length has been exceeded.
        if (prd.walk < sysData.walkLength)
        {
          const float3 albedo = safe_div(sigma_s, prd.sigma_t);
          const float2 xi     = rng2(prd.seed);
          
          const float s = sampleDensity(albedo, prd.throughput, prd.sigma_t, xi.x, prd.pdfVolume);

          // Prevent logf(0.0f) by sampling the inverse range (0.0f, 1.0f].
          prd.distance = -logf(1.0f - xi.y) / s;
        }
      }
    }

#if (USE_SHADER_EXECUTION_REORDERING == 0 || OPTIX_VERSION < 80000)
    // Note that the primary rays and volume scattering miss cases do not offset the ray t_min by sysSceneEpsilon.
    optixTrace(sysData.topObject,
               prd.pos, prd.wi, // origin, direction
               epsilon, prd.distance, 0.0f, // tmin, tmax, time
               OptixVisibilityMask(0xFF), OPTIX_RAY_FLAG_NONE, 
               TYPE_RAY_RADIANCE, NUM_RAY_TYPES, TYPE_RAY_RADIANCE,
               payload.x, payload.y);
#else
    // OptiX Shader Execution Reordering (SER) implementation.
    optixTraverse(sysData.topObject,
                  prd.pos, prd.wi, // origin, direction
                  epsilon, prd.distance, 0.0f, // tmin, tmax, time
                  OptixVisibilityMask(0xFF), OPTIX_RAY_FLAG_NONE, 
                  TYPE_RAY_RADIANCE, NUM_RAY_TYPES, TYPE_RAY_RADIANCE,
                  payload.x, payload.y);

    unsigned int hint = 0; // miss uses some default value. The record type itself will distinguish this case.
    if (optixHitObjectIsHit())
    {
      const int idMaterial = sysData.geometryInstanceData[optixHitObjectGetInstanceId()].ids.x;
      hint = sysData.materialDefinitionsMDL[idMaterial].indexShader; // Shader configuration only.
    }
    optixReorder(hint, sysData.numBitsShaders);

    optixInvoke(payload.x, payload.y);
#endif

    // Path termination by miss shader or sample() routines.
    if ((prd.eventType == mi::neuraylib::BSDF_EVENT_ABSORB) || isNull(prd.throughput))
    {
      break;
    } 

    // Unbiased Russian Roulette path termination.
    if (sysData.pathLengths.x <= depth) // Start termination after a minimum number of bounces.
    {
      const float probability = fmaxf(prd.throughput);

      if (probability < rng(prd.seed)) // Paths with lower probability to continue are terminated earlier.
      {
        break;
      }

      prd.throughput /= probability; // Path isn't terminated. Adjust the throughput so that the average is right again.
    }

    // We're inside a volume and the scatter ray missed.
    if (prd.flags & FLAG_VOLUME_SCATTERING_MISS) // This implies FLAG_VOLUME_SCATTERING.
    {
      // Random walk through scattering volume, sampling the direction according to the phase function.
      sampleVolumeScattering(rng2(prd.seed), prd.stack[prd.idxStack].bias, prd.wi);
    }

    ++depth; // Next path segment.
  }
  
  return prd.radiance;
}


__forceinline__ __device__ unsigned int distribute(const uint2 launchIndex)
{
  // First calculate block coordinates of this launch index.
  // That is the launch index divided by the tile dimensions. (No operator>>() on vectors?)
  const unsigned int xBlock = launchIndex.x >> sysData.tileShift.x;
  const unsigned int yBlock = launchIndex.y >> sysData.tileShift.y;
  
  // Each device needs to start at a different column and each row should start with a different device.
  const unsigned int xTile = xBlock * sysData.deviceCount + ((sysData.deviceIndex + yBlock) % sysData.deviceCount);

  // The horizontal pixel coordinate is: tile coordinate * tile width + launch index % tile width.
  return xTile * sysData.tileSize.x + (launchIndex.x & (sysData.tileSize.x - 1)); // tileSize needs to be power-of-two for this modulo operation.
}

extern "C" __global__ void __raygen__path_tracer()
{
#if USE_TIME_VIEW
    clock_t clockBegin = clock();
#endif
  const uint2 theLaunchDim   = make_uint2(optixGetLaunchDimensions()); // For multi-GPU tiling this is (resolution + deviceCount - 1) / deviceCount.
  const uint2 theLaunchIndex = make_uint2(optixGetLaunchIndex());

  PerRayData prd;

  // Initialize the random number generator seed from the linear pixel index and the iteration index.
  prd.seed = tea<4>(theLaunchDim.x * theLaunchIndex.y + theLaunchIndex.x, sysData.iterationIndex); // PERF This template really generates a lot of instructions.
  prd.launchDim = theLaunchDim;
  prd.launchIndex = theLaunchIndex;

  // Decoupling the pixel coordinates from the screen size will allow for partial rendering algorithms.
  // Resolution is the actual full rendering resolution and for the single GPU strategy, theLaunchDim == resolution.
  const float2 screen = make_float2(sysData.resolution); // == theLaunchDim for rendering strategy RS_SINGLE_GPU.
  const float2 pixel  = make_float2(theLaunchIndex);
  const float2 sample = rng2(prd.seed);

  // Lens shaders
  const LensRay ray = optixDirectCall<LensRay, const float2, const float2, const float2>(sysData.typeLens, screen, pixel, sample);

  prd.pos = ray.org;
  prd.wi  = ray.dir;

  float3 radiance = float3({0.0, 0.0, 0.0});

  Reservoir* ris_output_reservoir_buffer = reinterpret_cast<Reservoir*>(sysData.RISOutputReservoirBuffer);
  Reservoir* spatial_output_reservoir_buffer = reinterpret_cast<Reservoir*>(sysData.SpatialOutputReservoirBuffer);
  Reservoir* temp_reservoir_buffer = reinterpret_cast<Reservoir*>(sysData.TempReservoirBuffer);

  const unsigned int index = theLaunchIndex.y * theLaunchDim.x + theLaunchIndex.x;
  int lidx_ris = (theLaunchDim.x * theLaunchDim.y * sysData.cur_iter) + index;
  int lidx_spatial = (theLaunchDim.x * theLaunchDim.y * (sysData.cur_iter - 1)) + index;


<<<<<<< HEAD
  // ReSxIR vs RESTIR (temporal is yikes!)
  prd.do_ris_resampling = theLaunchIndex.x > theLaunchDim.x * 0.5;
  prd.do_spatial_resampling = theLaunchIndex.x > theLaunchDim.x * 0.5;
  prd.do_temporal_resampling = false;
=======
  switch (sysData.num_panes) {
  case 1:
      prd.do_reference           = sysData.pane_a_flags.do_reference;
      prd.do_ris_resampling      = sysData.pane_a_flags.do_ris;
      prd.do_temporal_resampling = sysData.pane_a_flags.do_temporal_reuse;
      prd.do_spatial_resampling  = sysData.pane_a_flags.do_spatial_reuse;
      break;
  case 2:
      if (theLaunchIndex.x < theLaunchDim.x * 0.5) {
          prd.do_reference           = sysData.pane_a_flags.do_reference;
          prd.do_ris_resampling      = sysData.pane_a_flags.do_ris;
          prd.do_temporal_resampling = sysData.pane_a_flags.do_temporal_reuse;
          prd.do_spatial_resampling  = sysData.pane_a_flags.do_spatial_reuse;
      } else {
          prd.do_reference           = sysData.pane_b_flags.do_reference;
          prd.do_ris_resampling      = sysData.pane_b_flags.do_ris;
          prd.do_temporal_resampling = sysData.pane_b_flags.do_temporal_reuse;
          prd.do_spatial_resampling  = sysData.pane_b_flags.do_spatial_reuse;
      }
      break;
  case 3:
      if (theLaunchIndex.x < theLaunchDim.x * 0.33) {
          prd.do_reference           = sysData.pane_a_flags.do_reference;
          prd.do_ris_resampling      = sysData.pane_a_flags.do_ris;
          prd.do_temporal_resampling = sysData.pane_a_flags.do_temporal_reuse;
          prd.do_spatial_resampling  = sysData.pane_a_flags.do_spatial_reuse;
      } else if (theLaunchIndex.x < theLaunchDim.x * 0.67) {
          prd.do_reference           = sysData.pane_b_flags.do_reference;
          prd.do_ris_resampling      = sysData.pane_b_flags.do_ris;
          prd.do_temporal_resampling = sysData.pane_b_flags.do_temporal_reuse;
          prd.do_spatial_resampling  = sysData.pane_b_flags.do_spatial_reuse;
      } else {
          prd.do_reference           = sysData.pane_c_flags.do_reference;
          prd.do_ris_resampling      = sysData.pane_c_flags.do_ris;
          prd.do_temporal_resampling = sysData.pane_c_flags.do_temporal_reuse;
          prd.do_spatial_resampling  = sysData.pane_c_flags.do_spatial_reuse;
      }
      break;
  default:
      printf("num_panes can only be 1, 2, or 3\n");
      radiance = rng3(prd.seed); // random
      return;
  }

  prd.launch_linear_index = lidx_ris;
>>>>>>> ab986961

  // naive VS ReSxIR (no temporal) 
  // prd.do_ris_resampling = theLaunchIndex.x > theLaunchDim.x * 0.5;
  // prd.do_spatial_resampling = theLaunchIndex.x > theLaunchDim.x * 0.5;
  // prd.do_temporal_resampling = false;

  // thirds
  // prd.do_ris_resampling = theLaunchIndex.x > theLaunchDim.x * 0.33;
  // prd.do_spatial_resampling = theLaunchIndex.x > theLaunchDim.x * 0.66;
  // prd.do_temporal_resampling = theLaunchIndex.x > theLaunchDim.x * 0.66;

  // clear out previous frame's temp buffer
  temp_reservoir_buffer[index] = Reservoir({0, 0, 0, 0});

  // ########################
  // HANDLE RIS LOGIC
  // ########################
  if(sysData.cur_iter != sysData.spp){
    ris_output_reservoir_buffer[lidx_ris] = Reservoir({0, 0, 0, 0});
    radiance = integrator(prd, index);
    // integrator(prd, index);
  }

  // ########################
  //  HANDLE TEMPORAL LOGIC
  // ########################
  if(!sysData.first_frame && sysData.cur_iter != sysData.spp && prd.do_temporal_resampling){
    Reservoir s = Reservoir({0, 0, 0, 0});

    Reservoir* current_reservoir = &temp_reservoir_buffer[index]; // choose current reservoir
    LightSample* y1 = &current_reservoir->y;

    updateReservoir(
      &s, 
      y1,                                                                                    
      length(y1->radiance_over_pdf) * y1->pdf * current_reservoir->W * current_reservoir->M,
      &prd.seed
    );

    // select previous frame's reservoir and combine it
    // and only combine if you actually hit something (empty reservoir bad!)
    int prev_index = 
      theLaunchDim.x * theLaunchDim.y * (sysData.cur_iter) +
      theLaunchIndex.y * theLaunchDim.x + theLaunchIndex.x; // TODO: how to calculate motion vector??
    Reservoir* prev_frame_reservoir = &spatial_output_reservoir_buffer[prev_index];
    LightSample* y2 = &prev_frame_reservoir->y;
    if(prev_frame_reservoir->M >= current_reservoir->M){
      prev_frame_reservoir->M = current_reservoir->M;
    }

    updateReservoir(
      &s, 
      y2,                                                                                    
      length(y2->radiance_over_pdf) * y2->pdf * prev_frame_reservoir->W * prev_frame_reservoir->M,
      &prd.seed
    );

    s.M = current_reservoir->M + prev_frame_reservoir->M;
    s.W = 
      (1.0f / (length(s.y.radiance_over_pdf) * s.y.pdf)) *  // 1 / p_hat
      (1.0f / s.M) *
      s.w_sum;
    if(isnan(s.W) || s.M == 0.f){ s.W = 0; }

    ris_output_reservoir_buffer[lidx_ris] = s;
  }

  // ########################
  // HANDLE SPATIAL LOGIC
  // ########################
  if(sysData.cur_iter != 0 && prd.do_spatial_resampling){
    Reservoir updated_reservoir = ris_output_reservoir_buffer[lidx_spatial];
    if(updated_reservoir.W != 0){

      int k = 5; 
      int radius = 5; 
      int num_k_sampled = 0;
      int total_M = updated_reservoir.M;

      while(num_k_sampled < k){
        float2 sample = (rng2(prd.seed) - 0.5f) * radius * 2.0f;
        float squared_dist = sample.x * sample.x + sample.y * sample.y;
        if(squared_dist > radius * radius) continue;

        int _x = (int)sample.x + theLaunchIndex.x;
        int _y = (int)sample.y + theLaunchIndex.y;
        if(_x < 0 || _x >= theLaunchDim.x) continue;
        if(_y < 0 || _y >= theLaunchDim.y) continue;
        if(_x == theLaunchIndex.x && _y == theLaunchIndex.y) continue;

        unsigned int neighbor_index = 
          theLaunchDim.x * theLaunchDim.y * (sysData.cur_iter - 1) + 
          _y * theLaunchDim.x + _x;
        Reservoir* neighbor_reservoir = &ris_output_reservoir_buffer[neighbor_index];
        LightSample* y = &neighbor_reservoir->y;

        updateReservoir(
          &updated_reservoir, 
          y,                                                                                    
          length(y->radiance_over_pdf) * y->pdf * neighbor_reservoir->W * neighbor_reservoir->M,
          &prd.seed
        );
        total_M += neighbor_reservoir->M;

        num_k_sampled += 1; 
      }
      
      LightSample y = updated_reservoir.y;
      updated_reservoir.M = total_M;
      updated_reservoir.W = 
        (1.0f / (length(y.radiance_over_pdf) * y.pdf)) *  // 1 / p_hat
        (1.0f / updated_reservoir.M) *
        updated_reservoir.w_sum;

      spatial_output_reservoir_buffer[lidx_spatial] = updated_reservoir;
      radiance = y.f_actual * updated_reservoir.W;
    }
  }

#if USE_DEBUG_EXCEPTIONS
    // DEBUG Highlight numerical errors.
    if (isnan(radiance.x) || isnan(radiance.y) || isnan(radiance.z))
    {
        radiance = make_float3(1000000.0f, 0.0f, 0.0f); // super red
    }
    else if (isinf(radiance.x) || isinf(radiance.y) || isinf(radiance.z))
    {
        radiance = make_float3(0.0f, 1000000.0f, 0.0f); // super green
    }
    else if (radiance.x < 0.0f || radiance.y < 0.0f || radiance.z < 0.0f)
    {
        radiance = make_float3(0.0f, 0.0f, 1000000.0f); // super blue
    }
#else
    // NaN values will never go away. Filter them out before they can arrive in the output buffer.
    // This only has an effect if the debug coloring above is off!
    if (!(isnan(radiance.x) || isnan(radiance.y) || isnan(radiance.z)))
#endif
    {

#if USE_FP32_OUTPUT

        float4* buffer = reinterpret_cast<float4*>(sysData.outputBuffer);

#if USE_TIME_VIEW
        clock_t clockEnd = clock();
        const float alpha = (clockEnd - clockBegin) * sysData.clockScale;

        float4 result = make_float4(radiance, alpha);

        if (0 < sysData.cur_iter)
        {
            const float4 dst = buffer[index]; // RGBA32F

            result = lerp(dst, result, 1.0f / float(sysData.cur_iter + 1)); // Accumulate the alpha as well.
        }
        buffer[index] = result;
#else // if !USE_TIME_VIEW
        if (0 < sysData.iterationIndex)
        {
            const float4 dst = buffer[index]; // RGBA32F

            radiance = lerp(make_float3(dst), radiance, 1.0f / float(sysData.iterationIndex + 1)); // Only accumulate the radiance, alpha stays 1.0f.
        }
        buffer[index] = make_float4(radiance, 1.0f);
#endif // USE_TIME_VIEW

#else // if !USE_FP32_OUPUT

        Half4* buffer = reinterpret_cast<Half4*>(sysData.outputBuffer);

#if USE_TIME_VIEW
        clock_t clockEnd = clock();
        float alpha = (clockEnd - clockBegin) * sysData.clockScale;

        if (0 < sysData.cur_iter)
        {
            const float t = 1.0f / float(sysData.cur_iter + 1);

            const Half4 dst = buffer[index]; // RGBA16F

            radiance.x = lerp(__half2float(dst.x), radiance.x, t);
            radiance.y = lerp(__half2float(dst.y), radiance.y, t);
            radiance.z = lerp(__half2float(dst.z), radiance.z, t);
            alpha      = lerp(__half2float(dst.z), alpha,      t);
        }
        buffer[index] = make_Half4(radiance, alpha);
#else // if !USE_TIME_VIEW
        if (0 < sysData.cur_iter)
        {
            const float t = 1.0f / float(sysData.cur_iter + 1);

            const Half4 dst = buffer[index]; // RGBA16F

            radiance.x = lerp(__half2float(dst.x), radiance.x, t);
            radiance.y = lerp(__half2float(dst.y), radiance.y, t);
            radiance.z = lerp(__half2float(dst.z), radiance.z, t);
        }
        buffer[index] = make_Half4(radiance, 1.0f);
#endif // USE_TIME_VIEW

#endif // USE_FP32_OUTPUT
    }
}
<|MERGE_RESOLUTION|>--- conflicted
+++ resolved
@@ -333,12 +333,6 @@
   int lidx_spatial = (theLaunchDim.x * theLaunchDim.y * (sysData.cur_iter - 1)) + index;
 
 
-<<<<<<< HEAD
-  // ReSxIR vs RESTIR (temporal is yikes!)
-  prd.do_ris_resampling = theLaunchIndex.x > theLaunchDim.x * 0.5;
-  prd.do_spatial_resampling = theLaunchIndex.x > theLaunchDim.x * 0.5;
-  prd.do_temporal_resampling = false;
-=======
   switch (sysData.num_panes) {
   case 1:
       prd.do_reference           = sysData.pane_a_flags.do_reference;
@@ -384,7 +378,6 @@
   }
 
   prd.launch_linear_index = lidx_ris;
->>>>>>> ab986961
 
   // naive VS ReSxIR (no temporal) 
   // prd.do_ris_resampling = theLaunchIndex.x > theLaunchDim.x * 0.5;
@@ -460,7 +453,7 @@
     if(updated_reservoir.W != 0){
 
       int k = 5; 
-      int radius = 5; 
+      int radius = 30; 
       int num_k_sampled = 0;
       int total_M = updated_reservoir.M;
 
