--- conflicted
+++ resolved
@@ -512,27 +512,17 @@
     }
 #endif
 
-<<<<<<< HEAD
-        // FIXME: support this for reference images
-        if (take_screenshot) {
-            //screenshot(true);
-=======
         if (take_screenshot) {
             screenshot(true, true);
->>>>>>> 9d15f8af
         }
     }
     catch (const std::exception& e)
     {
         std::cerr << e.what() << '\n';
-<<<<<<< HEAD
-    }
-=======
         return false;
     }
 
     return true;
->>>>>>> 9d15f8af
 }
 
 bool Application::render()
@@ -552,7 +542,6 @@
       if (m_compute_ref) {
           m_raytracer_ref->updateCamera(0, camera);
       }
-      // FIXME add render_ref
       restartRendering();
     }
 
