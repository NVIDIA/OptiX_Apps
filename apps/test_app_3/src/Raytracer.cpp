--- conflicted
+++ resolved
@@ -34,14 +34,6 @@
 #include <fstream>
 #include <iostream>
 #include <string>
-<<<<<<< HEAD
-=======
-
-#if defined(__linux__)
-#include <dlfcn.h>
-#endif
-
->>>>>>> 98b691a9
 
 bool static saveString(const std::string& filename, const std::string& text)
 {
@@ -332,12 +324,12 @@
 
 void Raytracer::initState(const DeviceState& state)
 {
-  m_samplesPerPixel = (unsigned int)(state.samplesSqrt * state.samplesSqrt);
-   
-  for (size_t i = 0; i < m_devicesActive.size(); ++i)
-  {
-    m_devicesActive[i]->setState(state);
-  }
+    m_samplesPerPixel = state.spp;
+
+    for (size_t i = 0; i < m_devicesActive.size(); ++i)
+    {
+        m_devicesActive[i]->setState(state);
+    }
 }
 
 void Raytracer::updateCamera(const int idCamera, const CameraDefinition& camera)
@@ -378,97 +370,100 @@
 
 void Raytracer::updateState(const DeviceState& state)
 {
-  m_samplesPerPixel = (unsigned int)(state.samplesSqrt * state.samplesSqrt);
-
-  for (size_t i = 0; i < m_devicesActive.size(); ++i)
-  {
-    m_devicesActive[i]->setState(state);
-  }
-  m_iterationIndex = 0; // Restart accumulation.
+    m_samplesPerPixel = state.spp;
+
+    for (size_t i = 0; i < m_devicesActive.size(); ++i)
+    {
+        m_devicesActive[i]->setState(state);
+    }
+    m_iterationIndex = 0; // Restart accumulation.
 }
 
 
 // The public function which does the multi-GPU wrapping.
 // Returns the count of renderered iterations (m_iterationIndex after it has been incremented).
-unsigned int Raytracer::render(const int mode)
-{
-  // Continue manual accumulation rendering if the samples per pixel have not been reached.
-  if (m_iterationIndex < m_spp_max + 1) // ADDED PLUS 1
-  {
-    void* buffer = nullptr;
-
-    // Make sure the OpenGL device is allocating the full resolution backing storage.
+unsigned int Raytracer::render(const int mode, bool ref)
+{
+    // HACK!
+    int32_t one = ref ? 0 : 1;
+    // Continue manual accumulation rendering if the samples per pixel have not been reached.
+    if (m_iterationIndex < m_samplesPerPixel + one) // non-reference computation needs this for spatial reuse
+    {
+        void* buffer = nullptr;
+
+        // Make sure the OpenGL device is allocating the full resolution backing storage.
+        const int index = (m_indexDeviceOGL != -1) ? m_indexDeviceOGL : 0; // Destination device.
+
+        // This is the device which needs to allocate the peer-to-peer buffer to reside on the same device as the PBO or Texture
+        m_devicesActive[index]->render(m_iterationIndex, &buffer, mode); // Interactive rendering. All devices work on the same iteration index.
+
+        for (size_t i = 0; i < m_devicesActive.size(); ++i)
+        {
+            if (index != static_cast<int>(i))
+            {
+                // If buffer is still nullptr here, the first device will allocate the full resolution buffer.
+                m_devicesActive[i]->render(m_iterationIndex, &buffer, mode);
+            }
+        }
+
+        ++m_iterationIndex;
+    }
+    std::cout << "ref " << ref << " iteration_index: " << m_iterationIndex << std::endl;
+    return m_iterationIndex;
+}
+
+void Raytracer::updateDisplayTexture()
+{
     const int index = (m_indexDeviceOGL != -1) ? m_indexDeviceOGL : 0; // Destination device.
 
-    // This is the device which needs to allocate the peer-to-peer buffer to reside on the same device as the PBO or Texture
-    m_devicesActive[index]->render(m_iterationIndex, &buffer, mode); // Interactive rendering. All devices work on the same iteration index.
-
-    for (size_t i = 0; i < m_devicesActive.size(); ++i)
-    {
-      if (index != static_cast<int>(i))
-      {
-        // If buffer is still nullptr here, the first device will allocate the full resolution buffer.
-        m_devicesActive[i]->render(m_iterationIndex, &buffer, mode);
-      }
-    }
-    
-    ++m_iterationIndex;
-  }  
-  return m_iterationIndex;
-}
-
-void Raytracer::updateDisplayTexture()
-{
-  const int index = (m_indexDeviceOGL != -1) ? m_indexDeviceOGL : 0; // Destination device.
-
-  // Only need to composite the resulting frame when using multiple decvices.
-  // Single device renders directly into the full resolution output buffer.
-  if (1 < m_devicesActive.size()) 
-  {
-    // First, copy the texelBuffer of the primary device into its tileBuffer and then place the tiles into the outputBuffer.
-    m_devicesActive[index]->compositor(m_devicesActive[index]);
-
-    // Now copy the other devices' texelBuffers over to the main tileBuffer and repeat the compositing for that other device.
-    // The cuMemcpyPeerAsync done in that case is fast when the devices are in the same peer island, otherwise it's copied via PCI-E, but only N-1 copies of 1/N size are done.
-    // The saving here is no peer-to-peer read-modify-write when rendering, because everything is happening in GPU local buffers, which are also tightly packed.
-    // The final compositing is just a kernel implementing a tiled memcpy. 
-    // PERF If all tiles are copied to the main device at once, such kernel would only need to be called once.
-    for (size_t i = 0; i < m_devicesActive.size(); ++i)
-    {
-    if (index != static_cast<int>(i))
-      {
-        m_devicesActive[index]->compositor(m_devicesActive[i]);
-      }
-    }
-  }
-  // Finally copy the primary device outputBuffer to the display texture. 
-  // FIXME DEBUG Does that work when m_indexDeviceOGL is not in the list of active devices?
-  m_devicesActive[index]->updateDisplayTexture();
+    // Only need to composite the resulting frame when using multiple decvices.
+    // Single device renders directly into the full resolution output buffer.
+    if (1 < m_devicesActive.size())
+    {
+        // First, copy the texelBuffer of the primary device into its tileBuffer and then place the tiles into the outputBuffer.
+        m_devicesActive[index]->compositor(m_devicesActive[index]);
+
+        // Now copy the other devices' texelBuffers over to the main tileBuffer and repeat the compositing for that other device.
+        // The cuMemcpyPeerAsync done in that case is fast when the devices are in the same peer island, otherwise it's copied via PCI-E, but only N-1 copies of 1/N size are done.
+        // The saving here is no peer-to-peer read-modify-write when rendering, because everything is happening in GPU local buffers, which are also tightly packed.
+        // The final compositing is just a kernel implementing a tiled memcpy.
+        // PERF If all tiles are copied to the main device at once, such kernel would only need to be called once.
+        for (size_t i = 0; i < m_devicesActive.size(); ++i)
+        {
+            if (index != static_cast<int>(i))
+            {
+                m_devicesActive[index]->compositor(m_devicesActive[i]);
+            }
+        }
+    }
+    // Finally copy the primary device outputBuffer to the display texture.
+    // FIXME DEBUG Does that work when m_indexDeviceOGL is not in the list of active devices?
+    m_devicesActive[index]->updateDisplayTexture();
 }
 
 const void* Raytracer::getOutputBufferHost()
 {
-  // Same initial steps to fill the outputBuffer on the primary device as in updateDisplayTexture() 
-  const int index = (m_indexDeviceOGL != -1) ? m_indexDeviceOGL : 0; // Destination device.
-
-  // Only need to composite the resulting frame when using multiple decvices.
-  // Single device renders  directly into the full resolution output buffer.
-  if (1 < m_devicesActive.size()) 
-  {
-    // First, copy the texelBuffer of the primary device into its tileBuffer and then place the tiles into the outputBuffer.
-    m_devicesActive[index]->compositor(m_devicesActive[index]);
-
-    // Now copy the other devices' texelBuffers over to the main tileBuffer and repeat the compositing for that other device.
-    for (size_t i = 0; i < m_devicesActive.size(); ++i) 
-    {
-    if (index != static_cast<int>(i))
-      {
-        m_devicesActive[index]->compositor(m_devicesActive[i]);
-      }
-    }
-  }  
-  // The full outputBuffer resides on device "index" and the host buffer is also only resized by that device.
-  return m_devicesActive[index]->getOutputBufferHost();
+    // Same initial steps to fill the outputBuffer on the primary device as in updateDisplayTexture()
+    const int index = (m_indexDeviceOGL != -1) ? m_indexDeviceOGL : 0; // Destination device.
+
+    // Only need to composite the resulting frame when using multiple decvices.
+    // Single device renders  directly into the full resolution output buffer.
+    if (1 < m_devicesActive.size())
+    {
+        // First, copy the texelBuffer of the primary device into its tileBuffer and then place the tiles into the outputBuffer.
+        m_devicesActive[index]->compositor(m_devicesActive[index]);
+
+        // Now copy the other devices' texelBuffers over to the main tileBuffer and repeat the compositing for that other device.
+        for (size_t i = 0; i < m_devicesActive.size(); ++i)
+        {
+            if (index != static_cast<int>(i))
+            {
+                m_devicesActive[index]->compositor(m_devicesActive[i]);
+            }
+        }
+    }
+    // The full outputBuffer resides on device "index" and the host buffer is also only resized by that device.
+    return m_devicesActive[index]->getOutputBufferHost();
 }
 
 // Private functions.
